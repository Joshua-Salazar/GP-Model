"""Hybrid GP + ANN residual model with optional JAX backend.

This module wraps a two–hidden–layer MLP that learns the *non‑Gaussian*
residual

    Δf(t) := f_market(t) − f_GP(t)

conditioned on a design vector **X** (knot values + shape factors).

The reference implementation relies on **Haiku/JAX/Optax**. Those
libraries are *optional* – importing this file works even if the DL stack
is missing; the network is instantiated lazily and raises a clear
``ImportError`` if JAX/Haiku/Optax are absent.
"""

from __future__ import annotations

import importlib
import pickle
from dataclasses import asdict, dataclass
from pathlib import Path
from typing import Sequence

__all__ = [
    "ResidualNetConfig",
    "ResidualNet",
    "ResidualANN",  # legacy alias
    "build_residual_net",
]

# ---------------------------------------------------------------------------
# Optional‑dependency guard
# ---------------------------------------------------------------------------


def _require_jax():  # noqa: D401 – helper
    """Import (haiku, jax.numpy, optax) or raise an informative error."""
    missing = [
        lib
        for lib in ("jax", "haiku", "optax")
        if importlib.util.find_spec(lib) is None
    ]
    if missing:
        raise ImportError(
            "Residual‑net requires the JAX stack; missing: "
            + ", ".join(missing)
            + ".  Run  `pip install swaps-rv[jax]`  to add the extras."
        )

    import haiku as hk  # type: ignore
<<<<<<< HEAD
    import jax  # type: ignore  # noqa: F401 - availability check
=======
>>>>>>> 3edd754a
    import jax.numpy as jnp  # type: ignore
    import optax  # type: ignore

    return hk, jnp, optax


# ---------------------------------------------------------------------------
# Minimal functional builder (inference‑only)
# ---------------------------------------------------------------------------


def build_residual_net(n_input: int, n_output: int):  # -> (init_fn, apply_fn)
    """Return a (init_fn, apply_fn) pair for a 2‑layer tanh MLP."""
    hk, jnp, _ = _require_jax()

    def _forward(x: jnp.ndarray):  # noqa: D401
        x = hk.Linear(64)(x)
        x = jnp.tanh(x)
        x = hk.Linear(32)(x)
        x = jnp.tanh(x)
        return hk.Linear(n_output)(x)

    return hk.without_apply_rng(hk.transform(_forward))


# ---------------------------------------------------------------------------
# OO wrapper with training logic
# ---------------------------------------------------------------------------


@dataclass
class ResidualNetConfig:
    in_dim: int
    out_dim: int
    hidden: Sequence[int] = (64, 32)
    lr: float = 3e-3
    l2: float = 1e-4
    seed: int = 0


class ResidualNet:
    """Small MLP to learn residuals Δf given design matrix X."""

    # ----------------------------- construction -----------------------------

    def __init__(self, cfg: ResidualNetConfig):
        self.cfg = cfg
        self._lazy_init()

    def _lazy_init(self):  # noqa: D401
        hk, jnp, optax = _require_jax()
        import jax  # type: ignore

        self._jnp = jnp
        self._jax = jax

        # network -----------------------------------------------------------
        def _mlp(x):  # capture cfg via closure
            for h in self.cfg.hidden:
                x = hk.Linear(h)(x)
                x = jnp.tanh(x)
            return hk.Linear(self.cfg.out_dim)(x)

        self._forward = hk.without_apply_rng(hk.transform(_mlp))

        key = jnp.array([self.cfg.seed, self.cfg.seed ^ 0xDEADBEEF], dtype=jnp.uint32)
        dummy = jnp.zeros((1, self.cfg.in_dim))
        self.params = self._forward.init(key, dummy)

        # optimiser --------------------------------------------------------
        opt = optax.adamw(self.cfg.lr, weight_decay=self.cfg.l2)
        self.opt_state = opt.init(self.params)
        self._opt_update = opt.update

        @jax.jit  # type: ignore[misc]
        def _step(params, opt_state, xb, yb):
            preds = self._forward.apply(params, xb)
            loss = jnp.mean((preds - yb) ** 2)
            grads = jax.grad(
                lambda p: jnp.mean((self._forward.apply(p, xb) - yb) ** 2)
            )(params)
            updates, opt_state2 = self._opt_update(grads, opt_state)
            params2 = optax.apply_updates(params, updates)
            return params2, opt_state2, loss

        self._step = _step

    # ----------------------------- public API ------------------------------

    def __call__(self, x):  # noqa: D401
        """Forward pass Δf(X)."""
        return self._forward.apply(self.params, x)

    # training --------------------------------------------------------------

    def fit(
        self,
        x_train,
        y_train,
        *,
        epochs: int = 2000,
        batch_size: int | None = None,
        verbose: int = 0,
    ):
        jax = self._jax
        key = jax.random.PRNGKey(self.cfg.seed ^ 0x123456)

        if batch_size is None or batch_size >= x_train.shape[0]:
            # full‑batch
            for k in range(epochs):
                self.params, self.opt_state, loss = self._step(
                    self.params, self.opt_state, x_train, y_train
                )
                if verbose and k % verbose == 0:
                    print(f"[{k}] MSE = {loss:.4e}")
        else:
            n = x_train.shape[0]
            for k in range(epochs):
                key, subk = jax.random.split(key)
                idx = jax.random.choice(subk, n, (batch_size,), replace=False)
                xb, yb = x_train[idx], y_train[idx]
                self.params, self.opt_state, loss = self._step(
                    self.params, self.opt_state, xb, yb
                )
                if verbose and k % verbose == 0:
                    print(f"[{k}] mini MSE = {loss:.4e}")
        return self

    # persistence -----------------------------------------------------------

    def save(self, path: str | Path):
        payload = {"cfg": asdict(self.cfg), "params": self.params}
        with open(path, "wb") as fh:
            pickle.dump(payload, fh)

    @classmethod
    def load(cls, path: str | Path):
        with open(path, "rb") as fh:
            blob = pickle.load(fh)
        net = cls(ResidualNetConfig(**blob["cfg"]))
        net.params = blob["params"]
        return net

    # compatibility helper --------------------------------------------------

    def to_pickle(self) -> bytes:
        """Return a ``pickle.dumps`` payload (CLI backward‑compat)."""
        return pickle.dumps(self)


# ---------------------------------------------------------------------------
# Backward‑compat alias
# ---------------------------------------------------------------------------

ResidualANN = ResidualNet<|MERGE_RESOLUTION|>--- conflicted
+++ resolved
@@ -48,10 +48,7 @@
         )
 
     import haiku as hk  # type: ignore
-<<<<<<< HEAD
-    import jax  # type: ignore  # noqa: F401 - availability check
-=======
->>>>>>> 3edd754a
+
     import jax.numpy as jnp  # type: ignore
     import optax  # type: ignore
 
